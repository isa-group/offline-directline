--- conflicted
+++ resolved
@@ -4,11 +4,7 @@
 
 ## To launch the project locally
 
-<<<<<<< HEAD
 If you want to use Redis, first set the environment variable ```STORE_TYPE="redis"``` and configure your connection parameters. In case you are using a local database, you may use docker-compose to set up the Redis server. Just open a console and type ```docker-compose up``` in the root folder. Then:
-=======
-First, you need to configure and build the project:
->>>>>>> 302b06fb
 
 ```sh
 npm install
@@ -57,87 +53,7 @@
 docker run -p 3001:3001 -e BOT_URL="http://host.docker.internal:8080/api/messages" -e DIRECTLINE_ENDPOINT="http://host.docker.internal" -d offline-directline
 ```
 
-<<<<<<< HEAD
 ## PPIBot 
-=======
-## Installation
-
-### NPM
-
-```sh
-npm install offline-directline
-```
-
-## Usage
-
-Using this package requires multiple moving pieces. For one you need to have a bot web service (hosted locally or elsewhere). Further, you'll need to install and include this package in a node project and run it. Finally you'll need a client (we'll use webchat) to connect to our offline directline instance. 
-
-### Set up your direct line connector from the command line
-
-```sh
-npm install offline-directline -g
-```
-Then simply use the "directline" command with the endpoint where you want to host offline-directline and the endpoint where your bot is hosted
-
-```sh
-directline -d 3000 -b "http://127.0.0.1:3978/api/messages"
-```
-
-For details on how to set up your bot/client, see further instructions below.
-
-### Set up your direct line connector in code
-In order to run an instance of offline directline, you'll need to create a new project, include this module, and run initializeRoutes:
-
-1. Create a new node project 
-    * npm init 
-    * create a javascript file (e.g. app.js, index.js)
-2. Include express and the offline-directline packages
-3. Create an express server
-4. Call the initializeRoutes function, passing in:
-    * Your express server
-    * The port where you want to host the offline connector
-    * Your bot messaging endpoint (generally ends in api/messages)
-4. Run your code (node app.js in the command line)!
-
-```js
-const directline = require("offline-directline");
-const express = require("express");
-
-const app = express();
-directline.initializeRoutes(app, 3000, "http://127.0.0.1:3978/api/messages");
-```
-
-### Build a bot 
-See dev.botframework.com for bot building reference. You don't have to actually register a bot - just use one of the botbuilder SDKs to build a bot web service, which you can deploy locally or into the cloud. 
-
-Once you have a bot service built, the only thing you need is your bot messaging endpoint.
-
-### Set up your client
-Though you could create your own client to connect to the directline endpoint that this package creates, I'll demonstrate this connection using the Microsoft Bot Framework WebChat channel. See the [Webchat Github Repo](https://github.com/Microsoft/BotFramework-WebChat) samples to get your client set up. Again, keep in mind that you won't actually need to register a bot or channels. As the samples demonstrate, you will create a BotChat.App which you will pass a directline object into. Add the a field for webSocket and set it to false, as in:
-
-```js
-BotChat.App({
-    directLine: {
-        secret: params['s'],
-        token: params['t'],
-        domain: params['domain'],
-        webSocket: false // defaults to true
-    },
-```
-This package is not using websockets, so this is our way of telling webchat to use polling instead. 
-
-Now that you have a bot running and directline endpoint running, run your webchat client, passing in your directline endpoint (including '/directline/') as in:
-
-```
-http://localhost:8000/samples/fullwindow/?domain=http://localhost:3000/directline
-```
-Offline directline doesn't require a token or secret, so don't worry about these fields. 
-
-
-Once everything is running, you should see messages sent in through webchat passed through to your bot and vice versa. Your bot should also be able to set privateConversationData, conversationData and userData as offered by the botbuilder SDKs.
-
-## Interaction with offline-directline
->>>>>>> 302b06fb
 ![conversation_creation](https://user-images.githubusercontent.com/62081471/138552358-5e02b50e-252a-44e6-ab0d-e8ac4fba229f.png)
 
 
